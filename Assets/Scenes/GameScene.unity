--- conflicted
+++ resolved
@@ -249,161 +249,12 @@
   m_CorrespondingSourceObject: {fileID: 3256417758918838199, guid: 927b5bb8e8123f54fb77764e95f3043e, type: 3}
   m_PrefabInstance: {fileID: 73853815}
   m_PrefabAsset: {fileID: 0}
-<<<<<<< HEAD
---- !u!1001 &203917602
-PrefabInstance:
-  m_ObjectHideFlags: 0
-  serializedVersion: 2
-  m_Modification:
-    serializedVersion: 3
-    m_TransformParent: {fileID: 2089010999}
-    m_Modifications:
-    - target: {fileID: 48524905110717736, guid: 7504de52298ae0c49ab73c1ab0998484, type: 3}
-      propertyPath: m_OnClick.m_PersistentCalls.m_Calls.Array.size
-      value: 1
-      objectReference: {fileID: 0}
-    - target: {fileID: 48524905110717736, guid: 7504de52298ae0c49ab73c1ab0998484, type: 3}
-      propertyPath: m_OnClick.m_PersistentCalls.m_Calls.Array.data[0].m_Mode
-      value: 1
-      objectReference: {fileID: 0}
-    - target: {fileID: 48524905110717736, guid: 7504de52298ae0c49ab73c1ab0998484, type: 3}
-      propertyPath: m_OnClick.m_PersistentCalls.m_Calls.Array.data[0].m_Target
-      value: 
-      objectReference: {fileID: 1256462227}
-    - target: {fileID: 48524905110717736, guid: 7504de52298ae0c49ab73c1ab0998484, type: 3}
-      propertyPath: m_OnClick.m_PersistentCalls.m_Calls.Array.data[0].m_CallState
-      value: 2
-      objectReference: {fileID: 0}
-    - target: {fileID: 48524905110717736, guid: 7504de52298ae0c49ab73c1ab0998484, type: 3}
-      propertyPath: m_OnClick.m_PersistentCalls.m_Calls.Array.data[0].m_MethodName
-      value: HideOverlay
-      objectReference: {fileID: 0}
-    - target: {fileID: 48524905110717736, guid: 7504de52298ae0c49ab73c1ab0998484, type: 3}
-      propertyPath: m_OnClick.m_PersistentCalls.m_Calls.Array.data[0].m_TargetAssemblyTypeName
-      value: GuessOverlay, Assembly-CSharp
-      objectReference: {fileID: 0}
-    - target: {fileID: 48524905110717736, guid: 7504de52298ae0c49ab73c1ab0998484, type: 3}
-      propertyPath: m_OnClick.m_PersistentCalls.m_Calls.Array.data[0].m_Arguments.m_ObjectArgumentAssemblyTypeName
-      value: UnityEngine.Object, UnityEngine
-      objectReference: {fileID: 0}
-    - target: {fileID: 1204893462616669609, guid: 7504de52298ae0c49ab73c1ab0998484, type: 3}
-      propertyPath: m_Name
-      value: play-again-text
-      objectReference: {fileID: 0}
-    - target: {fileID: 2547555818041082357, guid: 7504de52298ae0c49ab73c1ab0998484, type: 3}
-      propertyPath: m_Name
-      value: button-secondary
-      objectReference: {fileID: 0}
-    - target: {fileID: 5553519725759227545, guid: 7504de52298ae0c49ab73c1ab0998484, type: 3}
-      propertyPath: m_Pivot.x
-      value: 0.5
-      objectReference: {fileID: 0}
-    - target: {fileID: 5553519725759227545, guid: 7504de52298ae0c49ab73c1ab0998484, type: 3}
-      propertyPath: m_Pivot.y
-      value: 0.5
-      objectReference: {fileID: 0}
-    - target: {fileID: 5553519725759227545, guid: 7504de52298ae0c49ab73c1ab0998484, type: 3}
-      propertyPath: m_AnchorMax.x
-      value: 0.5
-      objectReference: {fileID: 0}
-    - target: {fileID: 5553519725759227545, guid: 7504de52298ae0c49ab73c1ab0998484, type: 3}
-      propertyPath: m_AnchorMax.y
-      value: 0.5
-      objectReference: {fileID: 0}
-    - target: {fileID: 5553519725759227545, guid: 7504de52298ae0c49ab73c1ab0998484, type: 3}
-      propertyPath: m_AnchorMin.x
-      value: 0.5
-      objectReference: {fileID: 0}
-    - target: {fileID: 5553519725759227545, guid: 7504de52298ae0c49ab73c1ab0998484, type: 3}
-      propertyPath: m_AnchorMin.y
-      value: 0.5
-      objectReference: {fileID: 0}
-    - target: {fileID: 5553519725759227545, guid: 7504de52298ae0c49ab73c1ab0998484, type: 3}
-      propertyPath: m_SizeDelta.x
-      value: 200
-      objectReference: {fileID: 0}
-    - target: {fileID: 5553519725759227545, guid: 7504de52298ae0c49ab73c1ab0998484, type: 3}
-      propertyPath: m_SizeDelta.y
-      value: 75
-      objectReference: {fileID: 0}
-    - target: {fileID: 5553519725759227545, guid: 7504de52298ae0c49ab73c1ab0998484, type: 3}
-      propertyPath: m_LocalScale.x
-      value: 1
-      objectReference: {fileID: 0}
-    - target: {fileID: 5553519725759227545, guid: 7504de52298ae0c49ab73c1ab0998484, type: 3}
-      propertyPath: m_LocalScale.y
-      value: 1
-      objectReference: {fileID: 0}
-    - target: {fileID: 5553519725759227545, guid: 7504de52298ae0c49ab73c1ab0998484, type: 3}
-      propertyPath: m_LocalScale.z
-      value: 1
-      objectReference: {fileID: 0}
-    - target: {fileID: 5553519725759227545, guid: 7504de52298ae0c49ab73c1ab0998484, type: 3}
-      propertyPath: m_LocalPosition.x
-      value: 0
-      objectReference: {fileID: 0}
-    - target: {fileID: 5553519725759227545, guid: 7504de52298ae0c49ab73c1ab0998484, type: 3}
-      propertyPath: m_LocalPosition.y
-      value: 0
-      objectReference: {fileID: 0}
-    - target: {fileID: 5553519725759227545, guid: 7504de52298ae0c49ab73c1ab0998484, type: 3}
-      propertyPath: m_LocalPosition.z
-      value: 0
-      objectReference: {fileID: 0}
-    - target: {fileID: 5553519725759227545, guid: 7504de52298ae0c49ab73c1ab0998484, type: 3}
-      propertyPath: m_LocalRotation.w
-      value: 1
-      objectReference: {fileID: 0}
-    - target: {fileID: 5553519725759227545, guid: 7504de52298ae0c49ab73c1ab0998484, type: 3}
-      propertyPath: m_LocalRotation.x
-      value: -0
-      objectReference: {fileID: 0}
-    - target: {fileID: 5553519725759227545, guid: 7504de52298ae0c49ab73c1ab0998484, type: 3}
-      propertyPath: m_LocalRotation.y
-      value: -0
-      objectReference: {fileID: 0}
-    - target: {fileID: 5553519725759227545, guid: 7504de52298ae0c49ab73c1ab0998484, type: 3}
-      propertyPath: m_LocalRotation.z
-      value: -0
-      objectReference: {fileID: 0}
-    - target: {fileID: 5553519725759227545, guid: 7504de52298ae0c49ab73c1ab0998484, type: 3}
-      propertyPath: m_AnchoredPosition.x
-      value: -61.000034
-      objectReference: {fileID: 0}
-    - target: {fileID: 5553519725759227545, guid: 7504de52298ae0c49ab73c1ab0998484, type: 3}
-      propertyPath: m_AnchoredPosition.y
-      value: 12
-      objectReference: {fileID: 0}
-    - target: {fileID: 5553519725759227545, guid: 7504de52298ae0c49ab73c1ab0998484, type: 3}
-      propertyPath: m_LocalEulerAnglesHint.x
-      value: 0
-      objectReference: {fileID: 0}
-    - target: {fileID: 5553519725759227545, guid: 7504de52298ae0c49ab73c1ab0998484, type: 3}
-      propertyPath: m_LocalEulerAnglesHint.y
-      value: 0
-      objectReference: {fileID: 0}
-    - target: {fileID: 5553519725759227545, guid: 7504de52298ae0c49ab73c1ab0998484, type: 3}
-      propertyPath: m_LocalEulerAnglesHint.z
-      value: 0
-      objectReference: {fileID: 0}
-    - target: {fileID: 9023871427783513929, guid: 7504de52298ae0c49ab73c1ab0998484, type: 3}
-      propertyPath: m_text
-      value: PLAY AGAIN
-      objectReference: {fileID: 0}
-    m_RemovedComponents: []
-    m_RemovedGameObjects: []
-    m_AddedGameObjects: []
-    m_AddedComponents: []
-  m_SourcePrefab: {fileID: 100100000, guid: 7504de52298ae0c49ab73c1ab0998484, type: 3}
---- !u!1 &355529574
-=======
 --- !u!224 &139786236 stripped
 RectTransform:
   m_CorrespondingSourceObject: {fileID: 6049556330089122038, guid: 51a10401f40b8d649a5609dd81a30822, type: 3}
   m_PrefabInstance: {fileID: 5037244652725016718}
   m_PrefabAsset: {fileID: 0}
 --- !u!1 &344217957
->>>>>>> f2072408
 GameObject:
   m_ObjectHideFlags: 0
   m_CorrespondingSourceObject: {fileID: 0}
@@ -411,13 +262,6 @@
   m_PrefabAsset: {fileID: 0}
   serializedVersion: 6
   m_Component:
-<<<<<<< HEAD
-  - component: {fileID: 355529575}
-  - component: {fileID: 355529577}
-  - component: {fileID: 355529576}
-  m_Layer: 5
-  m_Name: space-to-continue-text
-=======
   - component: {fileID: 344217958}
   - component: {fileID: 344217960}
   - component: {fileID: 344217959}
@@ -425,43 +269,23 @@
   - component: {fileID: 344217963}
   m_Layer: 5
   m_Name: open-settings
->>>>>>> f2072408
   m_TagString: Untagged
   m_Icon: {fileID: 0}
   m_NavMeshLayer: 0
   m_StaticEditorFlags: 0
   m_IsActive: 1
-<<<<<<< HEAD
---- !u!224 &355529575
-=======
 --- !u!224 &344217958
->>>>>>> f2072408
 RectTransform:
   m_ObjectHideFlags: 0
   m_CorrespondingSourceObject: {fileID: 0}
   m_PrefabInstance: {fileID: 0}
   m_PrefabAsset: {fileID: 0}
-<<<<<<< HEAD
-  m_GameObject: {fileID: 355529574}
-  m_LocalRotation: {x: -0, y: -0, z: -0, w: 1}
-=======
   m_GameObject: {fileID: 344217957}
   m_LocalRotation: {x: 0, y: 0, z: 0, w: 1}
->>>>>>> f2072408
   m_LocalPosition: {x: 0, y: 0, z: 0}
   m_LocalScale: {x: 1, y: 1, z: 1}
   m_ConstrainProportionsScale: 0
   m_Children: []
-<<<<<<< HEAD
-  m_Father: {fileID: 2089010999}
-  m_LocalEulerAnglesHint: {x: 0, y: 0, z: 0}
-  m_AnchorMin: {x: 0, y: 0}
-  m_AnchorMax: {x: 1, y: 1}
-  m_AnchoredPosition: {x: -61, y: -46.999992}
-  m_SizeDelta: {x: -1725, y: -100}
-  m_Pivot: {x: 0.5, y: 0.5}
---- !u!114 &355529576
-=======
   m_Father: {fileID: 1256462225}
   m_LocalEulerAnglesHint: {x: 0, y: 0, z: 0}
   m_AnchorMin: {x: 0.5, y: 0.5}
@@ -470,23 +294,15 @@
   m_SizeDelta: {x: 60, y: 60}
   m_Pivot: {x: 0.5, y: 0.5}
 --- !u!114 &344217959
->>>>>>> f2072408
 MonoBehaviour:
   m_ObjectHideFlags: 0
   m_CorrespondingSourceObject: {fileID: 0}
   m_PrefabInstance: {fileID: 0}
   m_PrefabAsset: {fileID: 0}
-<<<<<<< HEAD
-  m_GameObject: {fileID: 355529574}
-  m_Enabled: 1
-  m_EditorHideFlags: 0
-  m_Script: {fileID: 11500000, guid: f4688fdb7df04437aeb418b961361dc5, type: 3}
-=======
   m_GameObject: {fileID: 344217957}
   m_Enabled: 1
   m_EditorHideFlags: 0
   m_Script: {fileID: 11500000, guid: fe87c0e1cc204ed48ad3b37840f39efc, type: 3}
->>>>>>> f2072408
   m_Name: 
   m_EditorClassIdentifier: 
   m_Material: {fileID: 0}
@@ -497,80 +313,6 @@
   m_OnCullStateChanged:
     m_PersistentCalls:
       m_Calls: []
-<<<<<<< HEAD
-  m_text: Hit SPACE to continue
-  m_isRightToLeft: 0
-  m_fontAsset: {fileID: 11400000, guid: 0d32c2ebf2753e643bf5156486e9bd27, type: 2}
-  m_sharedMaterial: {fileID: 4080904713125261995, guid: 0d32c2ebf2753e643bf5156486e9bd27, type: 2}
-  m_fontSharedMaterials: []
-  m_fontMaterial: {fileID: 0}
-  m_fontMaterials: []
-  m_fontColor32:
-    serializedVersion: 2
-    rgba: 4294967295
-  m_fontColor: {r: 1, g: 1, b: 1, a: 1}
-  m_enableVertexGradient: 0
-  m_colorMode: 3
-  m_fontColorGradient:
-    topLeft: {r: 1, g: 1, b: 1, a: 1}
-    topRight: {r: 1, g: 1, b: 1, a: 1}
-    bottomLeft: {r: 1, g: 1, b: 1, a: 1}
-    bottomRight: {r: 1, g: 1, b: 1, a: 1}
-  m_fontColorGradientPreset: {fileID: 0}
-  m_spriteAsset: {fileID: 0}
-  m_tintAllSprites: 0
-  m_StyleSheet: {fileID: 0}
-  m_TextStyleHashCode: -1183493901
-  m_overrideHtmlColors: 0
-  m_faceColor:
-    serializedVersion: 2
-    rgba: 4294967295
-  m_fontSize: 15
-  m_fontSizeBase: 15
-  m_fontWeight: 400
-  m_enableAutoSizing: 0
-  m_fontSizeMin: 18
-  m_fontSizeMax: 72
-  m_fontStyle: 0
-  m_HorizontalAlignment: 2
-  m_VerticalAlignment: 512
-  m_textAlignment: 65535
-  m_characterSpacing: 0
-  m_wordSpacing: 0
-  m_lineSpacing: 0
-  m_lineSpacingMax: 0
-  m_paragraphSpacing: 0
-  m_charWidthMaxAdj: 0
-  m_TextWrappingMode: 1
-  m_wordWrappingRatios: 0.4
-  m_overflowMode: 0
-  m_linkedTextComponent: {fileID: 0}
-  parentLinkedComponent: {fileID: 0}
-  m_enableKerning: 0
-  m_ActiveFontFeatures: 6e72656b
-  m_enableExtraPadding: 0
-  checkPaddingRequired: 0
-  m_isRichText: 1
-  m_EmojiFallbackSupport: 1
-  m_parseCtrlCharacters: 1
-  m_isOrthographic: 1
-  m_isCullingEnabled: 0
-  m_horizontalMapping: 0
-  m_verticalMapping: 0
-  m_uvLineOffset: 0
-  m_geometrySortingOrder: 0
-  m_IsTextObjectScaleStatic: 0
-  m_VertexBufferAutoSizeReduction: 0
-  m_useMaxVisibleDescender: 1
-  m_pageToDisplay: 1
-  m_margin: {x: 0, y: 0, z: 0, w: 4.5324554}
-  m_isUsingLegacyAnimationComponent: 0
-  m_isVolumetricText: 0
-  m_hasFontAssetChanged: 0
-  m_baseMaterial: {fileID: 0}
-  m_maskOffset: {x: 0, y: 0, z: 0, w: 0}
---- !u!222 &355529577
-=======
   m_Sprite: {fileID: 21300000, guid: 088b3e73097e4be499c8e454f760f79f, type: 3}
   m_Type: 0
   m_PreserveAspect: 0
@@ -582,17 +324,11 @@
   m_UseSpriteMesh: 0
   m_PixelsPerUnitMultiplier: 1
 --- !u!222 &344217960
->>>>>>> f2072408
 CanvasRenderer:
   m_ObjectHideFlags: 0
   m_CorrespondingSourceObject: {fileID: 0}
   m_PrefabInstance: {fileID: 0}
   m_PrefabAsset: {fileID: 0}
-<<<<<<< HEAD
-  m_GameObject: {fileID: 355529574}
-  m_CullTransparentMesh: 1
---- !u!1001 &459478418
-=======
   m_GameObject: {fileID: 344217957}
   m_CullTransparentMesh: 1
 --- !u!114 &344217962
@@ -658,142 +394,11 @@
   pauseGameWhenOpen: 1
   toggleKey: 27
 --- !u!1001 &471117387
->>>>>>> f2072408
 PrefabInstance:
   m_ObjectHideFlags: 0
   serializedVersion: 2
   m_Modification:
     serializedVersion: 3
-<<<<<<< HEAD
-    m_TransformParent: {fileID: 1674725651}
-    m_Modifications:
-    - target: {fileID: 414000299650657238, guid: 927b5bb8e8123f54fb77764e95f3043e, type: 3}
-      propertyPath: m_LocalScale.x
-      value: 2.2
-      objectReference: {fileID: 0}
-    - target: {fileID: 414000299650657238, guid: 927b5bb8e8123f54fb77764e95f3043e, type: 3}
-      propertyPath: m_LocalScale.y
-      value: 2.2
-      objectReference: {fileID: 0}
-    - target: {fileID: 414000299650657238, guid: 927b5bb8e8123f54fb77764e95f3043e, type: 3}
-      propertyPath: m_LocalScale.z
-      value: 2.2
-      objectReference: {fileID: 0}
-    - target: {fileID: 414000299650657238, guid: 927b5bb8e8123f54fb77764e95f3043e, type: 3}
-      propertyPath: m_AnchoredPosition.x
-      value: 83
-      objectReference: {fileID: 0}
-    - target: {fileID: 414000299650657238, guid: 927b5bb8e8123f54fb77764e95f3043e, type: 3}
-      propertyPath: m_AnchoredPosition.y
-      value: -114
-      objectReference: {fileID: 0}
-    - target: {fileID: 2559136030309641381, guid: 927b5bb8e8123f54fb77764e95f3043e, type: 3}
-      propertyPath: primaryButton
-      value: 
-      objectReference: {fileID: 0}
-    - target: {fileID: 3256417758918838199, guid: 927b5bb8e8123f54fb77764e95f3043e, type: 3}
-      propertyPath: m_Pivot.x
-      value: 0.5
-      objectReference: {fileID: 0}
-    - target: {fileID: 3256417758918838199, guid: 927b5bb8e8123f54fb77764e95f3043e, type: 3}
-      propertyPath: m_Pivot.y
-      value: 0
-      objectReference: {fileID: 0}
-    - target: {fileID: 3256417758918838199, guid: 927b5bb8e8123f54fb77764e95f3043e, type: 3}
-      propertyPath: m_AnchorMax.x
-      value: 0.5
-      objectReference: {fileID: 0}
-    - target: {fileID: 3256417758918838199, guid: 927b5bb8e8123f54fb77764e95f3043e, type: 3}
-      propertyPath: m_AnchorMax.y
-      value: 0.5
-      objectReference: {fileID: 0}
-    - target: {fileID: 3256417758918838199, guid: 927b5bb8e8123f54fb77764e95f3043e, type: 3}
-      propertyPath: m_AnchorMin.x
-      value: 0.5
-      objectReference: {fileID: 0}
-    - target: {fileID: 3256417758918838199, guid: 927b5bb8e8123f54fb77764e95f3043e, type: 3}
-      propertyPath: m_AnchorMin.y
-      value: 0.5
-      objectReference: {fileID: 0}
-    - target: {fileID: 3256417758918838199, guid: 927b5bb8e8123f54fb77764e95f3043e, type: 3}
-      propertyPath: m_SizeDelta.x
-      value: 441.19153
-      objectReference: {fileID: 0}
-    - target: {fileID: 3256417758918838199, guid: 927b5bb8e8123f54fb77764e95f3043e, type: 3}
-      propertyPath: m_SizeDelta.y
-      value: 230.36243
-      objectReference: {fileID: 0}
-    - target: {fileID: 3256417758918838199, guid: 927b5bb8e8123f54fb77764e95f3043e, type: 3}
-      propertyPath: m_LocalScale.x
-      value: 2
-      objectReference: {fileID: 0}
-    - target: {fileID: 3256417758918838199, guid: 927b5bb8e8123f54fb77764e95f3043e, type: 3}
-      propertyPath: m_LocalScale.y
-      value: 1.961853
-      objectReference: {fileID: 0}
-    - target: {fileID: 3256417758918838199, guid: 927b5bb8e8123f54fb77764e95f3043e, type: 3}
-      propertyPath: m_LocalScale.z
-      value: 1.9618527
-      objectReference: {fileID: 0}
-    - target: {fileID: 3256417758918838199, guid: 927b5bb8e8123f54fb77764e95f3043e, type: 3}
-      propertyPath: m_LocalPosition.x
-      value: 0
-      objectReference: {fileID: 0}
-    - target: {fileID: 3256417758918838199, guid: 927b5bb8e8123f54fb77764e95f3043e, type: 3}
-      propertyPath: m_LocalPosition.y
-      value: 0
-      objectReference: {fileID: 0}
-    - target: {fileID: 3256417758918838199, guid: 927b5bb8e8123f54fb77764e95f3043e, type: 3}
-      propertyPath: m_LocalPosition.z
-      value: -1804.8263
-      objectReference: {fileID: 0}
-    - target: {fileID: 3256417758918838199, guid: 927b5bb8e8123f54fb77764e95f3043e, type: 3}
-      propertyPath: m_LocalRotation.w
-      value: 1
-      objectReference: {fileID: 0}
-    - target: {fileID: 3256417758918838199, guid: 927b5bb8e8123f54fb77764e95f3043e, type: 3}
-      propertyPath: m_LocalRotation.x
-      value: -0
-      objectReference: {fileID: 0}
-    - target: {fileID: 3256417758918838199, guid: 927b5bb8e8123f54fb77764e95f3043e, type: 3}
-      propertyPath: m_LocalRotation.y
-      value: -0
-      objectReference: {fileID: 0}
-    - target: {fileID: 3256417758918838199, guid: 927b5bb8e8123f54fb77764e95f3043e, type: 3}
-      propertyPath: m_LocalRotation.z
-      value: -0
-      objectReference: {fileID: 0}
-    - target: {fileID: 3256417758918838199, guid: 927b5bb8e8123f54fb77764e95f3043e, type: 3}
-      propertyPath: m_AnchoredPosition.x
-      value: -169
-      objectReference: {fileID: 0}
-    - target: {fileID: 3256417758918838199, guid: 927b5bb8e8123f54fb77764e95f3043e, type: 3}
-      propertyPath: m_AnchoredPosition.y
-      value: 695
-      objectReference: {fileID: 0}
-    - target: {fileID: 3256417758918838199, guid: 927b5bb8e8123f54fb77764e95f3043e, type: 3}
-      propertyPath: m_LocalEulerAnglesHint.x
-      value: 0
-      objectReference: {fileID: 0}
-    - target: {fileID: 3256417758918838199, guid: 927b5bb8e8123f54fb77764e95f3043e, type: 3}
-      propertyPath: m_LocalEulerAnglesHint.y
-      value: 0
-      objectReference: {fileID: 0}
-    - target: {fileID: 3256417758918838199, guid: 927b5bb8e8123f54fb77764e95f3043e, type: 3}
-      propertyPath: m_LocalEulerAnglesHint.z
-      value: 0
-      objectReference: {fileID: 0}
-    - target: {fileID: 7944101941137652121, guid: 927b5bb8e8123f54fb77764e95f3043e, type: 3}
-      propertyPath: m_Name
-      value: minimap
-      objectReference: {fileID: 0}
-    m_RemovedComponents: []
-    m_RemovedGameObjects:
-    - {fileID: 472160925289474316, guid: 927b5bb8e8123f54fb77764e95f3043e, type: 3}
-    m_AddedGameObjects: []
-    m_AddedComponents: []
-  m_SourcePrefab: {fileID: 100100000, guid: 927b5bb8e8123f54fb77764e95f3043e, type: 3}
-=======
     m_TransformParent: {fileID: 1256462225}
     m_Modifications:
     - target: {fileID: 4555521696748841247, guid: db37043f167d2cf41a54fcbc5c9e8fa1, type: 3}
@@ -885,7 +490,6 @@
     m_AddedGameObjects: []
     m_AddedComponents: []
   m_SourcePrefab: {fileID: 100100000, guid: db37043f167d2cf41a54fcbc5c9e8fa1, type: 3}
->>>>>>> f2072408
 --- !u!1 &764404979
 GameObject:
   m_ObjectHideFlags: 0
@@ -1124,154 +728,6 @@
   mouseSensitivity: 10
   smoothingFactor: 0.1
   maxMouseDelta: 1
-<<<<<<< HEAD
---- !u!224 &1058439275 stripped
-RectTransform:
-  m_CorrespondingSourceObject: {fileID: 5925849358435130317, guid: 84e5f2eeec0e04444963120d80c214f7, type: 3}
-  m_PrefabInstance: {fileID: 8519286456346435063}
-  m_PrefabAsset: {fileID: 0}
---- !u!224 &1078247457 stripped
-RectTransform:
-  m_CorrespondingSourceObject: {fileID: 5553519725759227545, guid: 7504de52298ae0c49ab73c1ab0998484, type: 3}
-  m_PrefabInstance: {fileID: 203917602}
-  m_PrefabAsset: {fileID: 0}
---- !u!1 &1193877235
-GameObject:
-  m_ObjectHideFlags: 0
-  m_CorrespondingSourceObject: {fileID: 0}
-  m_PrefabInstance: {fileID: 0}
-  m_PrefabAsset: {fileID: 0}
-  serializedVersion: 6
-  m_Component:
-  - component: {fileID: 1193877236}
-  - component: {fileID: 1193877238}
-  - component: {fileID: 1193877237}
-  m_Layer: 5
-  m_Name: exit-text
-  m_TagString: Untagged
-  m_Icon: {fileID: 0}
-  m_NavMeshLayer: 0
-  m_StaticEditorFlags: 0
-  m_IsActive: 1
---- !u!224 &1193877236
-RectTransform:
-  m_ObjectHideFlags: 0
-  m_CorrespondingSourceObject: {fileID: 0}
-  m_PrefabInstance: {fileID: 0}
-  m_PrefabAsset: {fileID: 0}
-  m_GameObject: {fileID: 1193877235}
-  m_LocalRotation: {x: -0, y: -0, z: -0, w: 1}
-  m_LocalPosition: {x: 0, y: 0, z: 0}
-  m_LocalScale: {x: 1, y: 1, z: 1}
-  m_ConstrainProportionsScale: 0
-  m_Children: []
-  m_Father: {fileID: 2089010999}
-  m_LocalEulerAnglesHint: {x: 0, y: 0, z: 0}
-  m_AnchorMin: {x: 0, y: 0}
-  m_AnchorMax: {x: 1, y: 1}
-  m_AnchoredPosition: {x: 154.40002, y: -47.999992}
-  m_SizeDelta: {x: -1725, y: -100}
-  m_Pivot: {x: 0.5, y: 0.5}
---- !u!114 &1193877237
-MonoBehaviour:
-  m_ObjectHideFlags: 0
-  m_CorrespondingSourceObject: {fileID: 0}
-  m_PrefabInstance: {fileID: 0}
-  m_PrefabAsset: {fileID: 0}
-  m_GameObject: {fileID: 1193877235}
-  m_Enabled: 1
-  m_EditorHideFlags: 0
-  m_Script: {fileID: 11500000, guid: f4688fdb7df04437aeb418b961361dc5, type: 3}
-  m_Name: 
-  m_EditorClassIdentifier: 
-  m_Material: {fileID: 0}
-  m_Color: {r: 1, g: 1, b: 1, a: 1}
-  m_RaycastTarget: 1
-  m_RaycastPadding: {x: 0, y: 0, z: 0, w: 0}
-  m_Maskable: 1
-  m_OnCullStateChanged:
-    m_PersistentCalls:
-      m_Calls: []
-  m_text: Exit
-  m_isRightToLeft: 0
-  m_fontAsset: {fileID: 11400000, guid: 0d32c2ebf2753e643bf5156486e9bd27, type: 2}
-  m_sharedMaterial: {fileID: 4080904713125261995, guid: 0d32c2ebf2753e643bf5156486e9bd27, type: 2}
-  m_fontSharedMaterials: []
-  m_fontMaterial: {fileID: 0}
-  m_fontMaterials: []
-  m_fontColor32:
-    serializedVersion: 2
-    rgba: 4294967295
-  m_fontColor: {r: 1, g: 1, b: 1, a: 1}
-  m_enableVertexGradient: 0
-  m_colorMode: 3
-  m_fontColorGradient:
-    topLeft: {r: 1, g: 1, b: 1, a: 1}
-    topRight: {r: 1, g: 1, b: 1, a: 1}
-    bottomLeft: {r: 1, g: 1, b: 1, a: 1}
-    bottomRight: {r: 1, g: 1, b: 1, a: 1}
-  m_fontColorGradientPreset: {fileID: 0}
-  m_spriteAsset: {fileID: 0}
-  m_tintAllSprites: 0
-  m_StyleSheet: {fileID: 0}
-  m_TextStyleHashCode: -1183493901
-  m_overrideHtmlColors: 0
-  m_faceColor:
-    serializedVersion: 2
-    rgba: 4294967295
-  m_fontSize: 15
-  m_fontSizeBase: 15
-  m_fontWeight: 400
-  m_enableAutoSizing: 0
-  m_fontSizeMin: 18
-  m_fontSizeMax: 72
-  m_fontStyle: 0
-  m_HorizontalAlignment: 2
-  m_VerticalAlignment: 512
-  m_textAlignment: 65535
-  m_characterSpacing: 0
-  m_wordSpacing: 0
-  m_lineSpacing: 0
-  m_lineSpacingMax: 0
-  m_paragraphSpacing: 0
-  m_charWidthMaxAdj: 0
-  m_TextWrappingMode: 1
-  m_wordWrappingRatios: 0.4
-  m_overflowMode: 0
-  m_linkedTextComponent: {fileID: 0}
-  parentLinkedComponent: {fileID: 0}
-  m_enableKerning: 0
-  m_ActiveFontFeatures: 6e72656b
-  m_enableExtraPadding: 0
-  checkPaddingRequired: 0
-  m_isRichText: 1
-  m_EmojiFallbackSupport: 1
-  m_parseCtrlCharacters: 1
-  m_isOrthographic: 1
-  m_isCullingEnabled: 0
-  m_horizontalMapping: 0
-  m_verticalMapping: 0
-  m_uvLineOffset: 0
-  m_geometrySortingOrder: 0
-  m_IsTextObjectScaleStatic: 0
-  m_VertexBufferAutoSizeReduction: 0
-  m_useMaxVisibleDescender: 1
-  m_pageToDisplay: 1
-  m_margin: {x: 0, y: 0, z: 0, w: 4.5324554}
-  m_isUsingLegacyAnimationComponent: 0
-  m_isVolumetricText: 0
-  m_hasFontAssetChanged: 0
-  m_baseMaterial: {fileID: 0}
-  m_maskOffset: {x: 0, y: 0, z: 0, w: 0}
---- !u!222 &1193877238
-CanvasRenderer:
-  m_ObjectHideFlags: 0
-  m_CorrespondingSourceObject: {fileID: 0}
-  m_PrefabInstance: {fileID: 0}
-  m_PrefabAsset: {fileID: 0}
-  m_GameObject: {fileID: 1193877235}
-  m_CullTransparentMesh: 1
-=======
   cameraDisabledUIElements:
   - {fileID: 1874155671}
   - {fileID: 1210357801}
@@ -1347,7 +803,6 @@
   m_CorrespondingSourceObject: {fileID: 3850414268903560528, guid: 927b5bb8e8123f54fb77764e95f3043e, type: 3}
   m_PrefabInstance: {fileID: 73853815}
   m_PrefabAsset: {fileID: 0}
->>>>>>> f2072408
 --- !u!1 &1256462221
 GameObject:
   m_ObjectHideFlags: 0
@@ -1446,13 +901,9 @@
   m_Children:
   - {fileID: 7137762693391902075}
   - {fileID: 73853816}
-<<<<<<< HEAD
-  - {fileID: 1674725651}
-=======
   - {fileID: 139786236}
   - {fileID: 1459214731}
   - {fileID: 344217958}
->>>>>>> f2072408
   m_Father: {fileID: 0}
   m_LocalEulerAnglesHint: {x: 0, y: 0, z: 0}
   m_AnchorMin: {x: 0, y: 0}
@@ -1480,15 +931,6 @@
   m_Script: {fileID: 11500000, guid: c087d114e4950c54697ed208deb6adde, type: 3}
   m_Name: 
   m_EditorClassIdentifier: 
-<<<<<<< HEAD
-  overlayUI: {fileID: 1674725650}
---- !u!224 &1342792843 stripped
-RectTransform:
-  m_CorrespondingSourceObject: {fileID: 3256417758918838199, guid: 927b5bb8e8123f54fb77764e95f3043e, type: 3}
-  m_PrefabInstance: {fileID: 459478418}
-  m_PrefabAsset: {fileID: 0}
---- !u!1 &1662745584
-=======
   overlayUI: {fileID: 0}
 --- !u!1 &1271600496 stripped
 GameObject:
@@ -1496,7 +938,6 @@
   m_PrefabInstance: {fileID: 73853815}
   m_PrefabAsset: {fileID: 0}
 --- !u!1 &1304429224
->>>>>>> f2072408
 GameObject:
   m_ObjectHideFlags: 0
   m_CorrespondingSourceObject: {fileID: 0}
@@ -1625,85 +1066,6 @@
   m_Children: []
   m_Father: {fileID: 0}
   m_LocalEulerAnglesHint: {x: 0, y: 0, z: 0}
-<<<<<<< HEAD
---- !u!1 &1674725650
-GameObject:
-  m_ObjectHideFlags: 0
-  m_CorrespondingSourceObject: {fileID: 0}
-  m_PrefabInstance: {fileID: 0}
-  m_PrefabAsset: {fileID: 0}
-  serializedVersion: 6
-  m_Component:
-  - component: {fileID: 1674725651}
-  - component: {fileID: 1674725653}
-  - component: {fileID: 1674725652}
-  m_Layer: 5
-  m_Name: guess-overlay
-  m_TagString: Untagged
-  m_Icon: {fileID: 0}
-  m_NavMeshLayer: 0
-  m_StaticEditorFlags: 0
-  m_IsActive: 1
---- !u!224 &1674725651
-RectTransform:
-  m_ObjectHideFlags: 0
-  m_CorrespondingSourceObject: {fileID: 0}
-  m_PrefabInstance: {fileID: 0}
-  m_PrefabAsset: {fileID: 0}
-  m_GameObject: {fileID: 1674725650}
-  m_LocalRotation: {x: 0, y: 0, z: 0, w: 1}
-  m_LocalPosition: {x: 0, y: 0, z: 0}
-  m_LocalScale: {x: 1, y: 1, z: 1}
-  m_ConstrainProportionsScale: 0
-  m_Children:
-  - {fileID: 1342792843}
-  - {fileID: 2089010999}
-  m_Father: {fileID: 1256462225}
-  m_LocalEulerAnglesHint: {x: 0, y: 0, z: 0}
-  m_AnchorMin: {x: 0, y: 0}
-  m_AnchorMax: {x: 1, y: 1}
-  m_AnchoredPosition: {x: 0, y: 0}
-  m_SizeDelta: {x: 0, y: 0}
-  m_Pivot: {x: 0.5, y: 0.5}
---- !u!114 &1674725652
-MonoBehaviour:
-  m_ObjectHideFlags: 0
-  m_CorrespondingSourceObject: {fileID: 0}
-  m_PrefabInstance: {fileID: 0}
-  m_PrefabAsset: {fileID: 0}
-  m_GameObject: {fileID: 1674725650}
-  m_Enabled: 1
-  m_EditorHideFlags: 0
-  m_Script: {fileID: 11500000, guid: fe87c0e1cc204ed48ad3b37840f39efc, type: 3}
-  m_Name: 
-  m_EditorClassIdentifier: 
-  m_Material: {fileID: 0}
-  m_Color: {r: 0.49803925, g: 0.5019608, b: 0.49803925, a: 1}
-  m_RaycastTarget: 1
-  m_RaycastPadding: {x: 0, y: 0, z: 0, w: 0}
-  m_Maskable: 1
-  m_OnCullStateChanged:
-    m_PersistentCalls:
-      m_Calls: []
-  m_Sprite: {fileID: 10907, guid: 0000000000000000f000000000000000, type: 0}
-  m_Type: 1
-  m_PreserveAspect: 0
-  m_FillCenter: 1
-  m_FillMethod: 4
-  m_FillAmount: 1
-  m_FillClockwise: 1
-  m_FillOrigin: 0
-  m_UseSpriteMesh: 0
-  m_PixelsPerUnitMultiplier: 1
---- !u!222 &1674725653
-CanvasRenderer:
-  m_ObjectHideFlags: 0
-  m_CorrespondingSourceObject: {fileID: 0}
-  m_PrefabInstance: {fileID: 0}
-  m_PrefabAsset: {fileID: 0}
-  m_GameObject: {fileID: 1674725650}
-  m_CullTransparentMesh: 1
-=======
 --- !u!224 &1459214731 stripped
 RectTransform:
   m_CorrespondingSourceObject: {fileID: 4555521696748841247, guid: db37043f167d2cf41a54fcbc5c9e8fa1, type: 3}
@@ -1714,7 +1076,6 @@
   m_CorrespondingSourceObject: {fileID: 7476461293904188386, guid: 927b5bb8e8123f54fb77764e95f3043e, type: 3}
   m_PrefabInstance: {fileID: 73853815}
   m_PrefabAsset: {fileID: 0}
->>>>>>> f2072408
 --- !u!1 &1989337437
 GameObject:
   m_ObjectHideFlags: 0
@@ -1867,11 +1228,7 @@
   m_Children: []
   m_Father: {fileID: 0}
   m_LocalEulerAnglesHint: {x: 0, y: 0, z: 0}
-<<<<<<< HEAD
---- !u!1 &2089010998
-=======
 --- !u!1 &2013107262
->>>>>>> f2072408
 GameObject:
   m_ObjectHideFlags: 0
   m_CorrespondingSourceObject: {fileID: 0}
@@ -1879,85 +1236,21 @@
   m_PrefabAsset: {fileID: 0}
   serializedVersion: 6
   m_Component:
-<<<<<<< HEAD
-  - component: {fileID: 2089010999}
-  - component: {fileID: 2089011001}
-  - component: {fileID: 2089011000}
-  m_Layer: 5
-  m_Name: blue-background
-=======
   - component: {fileID: 2013107266}
   - component: {fileID: 2013107265}
   m_Layer: 0
   m_Name: 
->>>>>>> f2072408
   m_TagString: Untagged
   m_Icon: {fileID: 0}
   m_NavMeshLayer: 0
   m_StaticEditorFlags: 0
-<<<<<<< HEAD
-  m_IsActive: 1
---- !u!224 &2089010999
-RectTransform:
-  m_ObjectHideFlags: 0
-  m_CorrespondingSourceObject: {fileID: 0}
-  m_PrefabInstance: {fileID: 0}
-  m_PrefabAsset: {fileID: 0}
-  m_GameObject: {fileID: 2089010998}
-  m_LocalRotation: {x: 0, y: 0, z: 0, w: 1}
-  m_LocalPosition: {x: 0, y: 0, z: 1}
-  m_LocalScale: {x: 1, y: 1, z: 1}
-  m_ConstrainProportionsScale: 0
-  m_Children:
-  - {fileID: 355529575}
-  - {fileID: 1193877236}
-  - {fileID: 1078247457}
-  - {fileID: 1058439275}
-  m_Father: {fileID: 1674725651}
-  m_LocalEulerAnglesHint: {x: 0, y: 0, z: 0}
-  m_AnchorMin: {x: 0.5, y: 0.5}
-  m_AnchorMax: {x: 0.5, y: 0.5}
-  m_AnchoredPosition: {x: -1, y: -402}
-  m_SizeDelta: {x: 2000, y: 175}
-  m_Pivot: {x: 0.5, y: 0.5}
---- !u!114 &2089011000
-=======
   m_IsActive: 0
 --- !u!114 &2013107265
->>>>>>> f2072408
 MonoBehaviour:
   m_ObjectHideFlags: 0
   m_CorrespondingSourceObject: {fileID: 0}
   m_PrefabInstance: {fileID: 0}
   m_PrefabAsset: {fileID: 0}
-<<<<<<< HEAD
-  m_GameObject: {fileID: 2089010998}
-  m_Enabled: 1
-  m_EditorHideFlags: 0
-  m_Script: {fileID: 11500000, guid: fe87c0e1cc204ed48ad3b37840f39efc, type: 3}
-  m_Name: 
-  m_EditorClassIdentifier: 
-  m_Material: {fileID: 0}
-  m_Color: {r: 0.7686275, g: 0.7686275, b: 0.7686275, a: 0.98039216}
-  m_RaycastTarget: 1
-  m_RaycastPadding: {x: 0, y: 0, z: 0, w: 0}
-  m_Maskable: 1
-  m_OnCullStateChanged:
-    m_PersistentCalls:
-      m_Calls: []
-  m_Sprite: {fileID: 21300000, guid: c85c55de91c4a2e4b913df6b1abd4b23, type: 3}
-  m_Type: 0
-  m_PreserveAspect: 0
-  m_FillCenter: 1
-  m_FillMethod: 4
-  m_FillAmount: 1
-  m_FillClockwise: 1
-  m_FillOrigin: 0
-  m_UseSpriteMesh: 0
-  m_PixelsPerUnitMultiplier: 1
---- !u!222 &2089011001
-CanvasRenderer:
-=======
   m_GameObject: {fileID: 2013107262}
   m_Enabled: 1
   m_EditorHideFlags: 0
@@ -1971,15 +1264,10 @@
   rotateCameras: []
 --- !u!4 &2013107266
 Transform:
->>>>>>> f2072408
-  m_ObjectHideFlags: 0
-  m_CorrespondingSourceObject: {fileID: 0}
-  m_PrefabInstance: {fileID: 0}
-  m_PrefabAsset: {fileID: 0}
-<<<<<<< HEAD
-  m_GameObject: {fileID: 2089010998}
-  m_CullTransparentMesh: 1
-=======
+  m_ObjectHideFlags: 0
+  m_CorrespondingSourceObject: {fileID: 0}
+  m_PrefabInstance: {fileID: 0}
+  m_PrefabAsset: {fileID: 0}
   m_GameObject: {fileID: 2013107262}
   serializedVersion: 2
   m_LocalRotation: {x: 0, y: 0, z: 0, w: 1}
@@ -2086,7 +1374,6 @@
     m_AddedGameObjects: []
     m_AddedComponents: []
   m_SourcePrefab: {fileID: 100100000, guid: 51a10401f40b8d649a5609dd81a30822, type: 3}
->>>>>>> f2072408
 --- !u!1001 &7137762693391902074
 PrefabInstance:
   m_ObjectHideFlags: 0
@@ -2193,115 +1480,6 @@
   m_CorrespondingSourceObject: {fileID: 457296892858598301, guid: 083e984c3bce0f744bc313e92c555986, type: 3}
   m_PrefabInstance: {fileID: 7137762693391902074}
   m_PrefabAsset: {fileID: 0}
---- !u!1001 &8519286456346435063
-PrefabInstance:
-  m_ObjectHideFlags: 0
-  serializedVersion: 2
-  m_Modification:
-    serializedVersion: 3
-    m_TransformParent: {fileID: 2089010999}
-    m_Modifications:
-    - target: {fileID: 5924812171581849281, guid: 84e5f2eeec0e04444963120d80c214f7, type: 3}
-      propertyPath: m_Name
-      value: cancel-button
-      objectReference: {fileID: 0}
-    - target: {fileID: 5925849358435130317, guid: 84e5f2eeec0e04444963120d80c214f7, type: 3}
-      propertyPath: m_Pivot.x
-      value: 0.5
-      objectReference: {fileID: 0}
-    - target: {fileID: 5925849358435130317, guid: 84e5f2eeec0e04444963120d80c214f7, type: 3}
-      propertyPath: m_Pivot.y
-      value: 0.5
-      objectReference: {fileID: 0}
-    - target: {fileID: 5925849358435130317, guid: 84e5f2eeec0e04444963120d80c214f7, type: 3}
-      propertyPath: m_AnchorMax.x
-      value: 0.5
-      objectReference: {fileID: 0}
-    - target: {fileID: 5925849358435130317, guid: 84e5f2eeec0e04444963120d80c214f7, type: 3}
-      propertyPath: m_AnchorMax.y
-      value: 0.5
-      objectReference: {fileID: 0}
-    - target: {fileID: 5925849358435130317, guid: 84e5f2eeec0e04444963120d80c214f7, type: 3}
-      propertyPath: m_AnchorMin.x
-      value: 0.5
-      objectReference: {fileID: 0}
-    - target: {fileID: 5925849358435130317, guid: 84e5f2eeec0e04444963120d80c214f7, type: 3}
-      propertyPath: m_AnchorMin.y
-      value: 0.5
-      objectReference: {fileID: 0}
-    - target: {fileID: 5925849358435130317, guid: 84e5f2eeec0e04444963120d80c214f7, type: 3}
-      propertyPath: m_SizeDelta.x
-      value: 100
-      objectReference: {fileID: 0}
-    - target: {fileID: 5925849358435130317, guid: 84e5f2eeec0e04444963120d80c214f7, type: 3}
-      propertyPath: m_SizeDelta.y
-      value: 100
-      objectReference: {fileID: 0}
-    - target: {fileID: 5925849358435130317, guid: 84e5f2eeec0e04444963120d80c214f7, type: 3}
-      propertyPath: m_LocalScale.x
-      value: 0.75
-      objectReference: {fileID: 0}
-    - target: {fileID: 5925849358435130317, guid: 84e5f2eeec0e04444963120d80c214f7, type: 3}
-      propertyPath: m_LocalScale.y
-      value: 0.75
-      objectReference: {fileID: 0}
-    - target: {fileID: 5925849358435130317, guid: 84e5f2eeec0e04444963120d80c214f7, type: 3}
-      propertyPath: m_LocalScale.z
-      value: 0.75
-      objectReference: {fileID: 0}
-    - target: {fileID: 5925849358435130317, guid: 84e5f2eeec0e04444963120d80c214f7, type: 3}
-      propertyPath: m_LocalPosition.x
-      value: 0
-      objectReference: {fileID: 0}
-    - target: {fileID: 5925849358435130317, guid: 84e5f2eeec0e04444963120d80c214f7, type: 3}
-      propertyPath: m_LocalPosition.y
-      value: 0
-      objectReference: {fileID: 0}
-    - target: {fileID: 5925849358435130317, guid: 84e5f2eeec0e04444963120d80c214f7, type: 3}
-      propertyPath: m_LocalPosition.z
-      value: 0
-      objectReference: {fileID: 0}
-    - target: {fileID: 5925849358435130317, guid: 84e5f2eeec0e04444963120d80c214f7, type: 3}
-      propertyPath: m_LocalRotation.w
-      value: 1
-      objectReference: {fileID: 0}
-    - target: {fileID: 5925849358435130317, guid: 84e5f2eeec0e04444963120d80c214f7, type: 3}
-      propertyPath: m_LocalRotation.x
-      value: 0
-      objectReference: {fileID: 0}
-    - target: {fileID: 5925849358435130317, guid: 84e5f2eeec0e04444963120d80c214f7, type: 3}
-      propertyPath: m_LocalRotation.y
-      value: 0
-      objectReference: {fileID: 0}
-    - target: {fileID: 5925849358435130317, guid: 84e5f2eeec0e04444963120d80c214f7, type: 3}
-      propertyPath: m_LocalRotation.z
-      value: 0
-      objectReference: {fileID: 0}
-    - target: {fileID: 5925849358435130317, guid: 84e5f2eeec0e04444963120d80c214f7, type: 3}
-      propertyPath: m_AnchoredPosition.x
-      value: 153
-      objectReference: {fileID: 0}
-    - target: {fileID: 5925849358435130317, guid: 84e5f2eeec0e04444963120d80c214f7, type: 3}
-      propertyPath: m_AnchoredPosition.y
-      value: 11.400009
-      objectReference: {fileID: 0}
-    - target: {fileID: 5925849358435130317, guid: 84e5f2eeec0e04444963120d80c214f7, type: 3}
-      propertyPath: m_LocalEulerAnglesHint.x
-      value: 0
-      objectReference: {fileID: 0}
-    - target: {fileID: 5925849358435130317, guid: 84e5f2eeec0e04444963120d80c214f7, type: 3}
-      propertyPath: m_LocalEulerAnglesHint.y
-      value: 0
-      objectReference: {fileID: 0}
-    - target: {fileID: 5925849358435130317, guid: 84e5f2eeec0e04444963120d80c214f7, type: 3}
-      propertyPath: m_LocalEulerAnglesHint.z
-      value: 0
-      objectReference: {fileID: 0}
-    m_RemovedComponents: []
-    m_RemovedGameObjects: []
-    m_AddedGameObjects: []
-    m_AddedComponents: []
-  m_SourcePrefab: {fileID: 100100000, guid: 84e5f2eeec0e04444963120d80c214f7, type: 3}
 --- !u!1660057539 &9223372036854775807
 SceneRoots:
   m_ObjectHideFlags: 0
