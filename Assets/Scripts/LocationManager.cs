using System.Collections.Generic;
using System.Linq;
using NUnit.Framework.Constraints;
using UnityEditor;
using UnityEngine;
using System.IO;




/***
 * 
 * LocationManager, Responsible for handling the data of each Location, 
 * including the current chosen one and the Map Packs\
 * Functionality for choosing and display a location is here as well
 * 
 * Written by O-Bolt
 * Last Modified: 15/07/2025
 * 
 */
public class LocationManager
{

    // Location Data Class, Locations and Mappacks
    [System.Serializable]
    public class locationData
    {
        public List<Location> Locations;
        public List<MapPack> MapPacks;
    }


    [System.Serializable]
    public struct Location
    {
        // Each Location has an ID, name and location material
        // (Name will be the long form data presented on the Screen after a guess)
        public int ID;
        public string Name;
        public string FileName;

        public float x;
        public float y;
        public float z;

        // Point of Interest ID
        public string POI;
        // Need to add more stuff here when we know how to use it better
<<<<<<< HEAD
=======
      
>>>>>>> b388ebd2

        [System.NonSerialized]
        // Link to the 360 Image of the Location
        public Material LocationMaterial;
    }

    [System.Serializable]
    public struct MapPack
    {
        public int ID;
        public string Name;
        public List<int> locationIDs;
    }

    // For now we'll just list all locations in one big list, could also do mappacks in the future
    public List<Location> locationList;
    public List<MapPack> mapPacks;

    // path to the locationData.json file
    private string jsonFilePath = "Assets/Resources/locationData.json";

    
    // In game selections
    public MapPack currentMapPack;
    public Location currentLocation;

    public void Start()
    {

        LoadData();

        CheckAllignment();

    }



    // Selects a random location and sets to the skybox
    // Could pass through a mappack in the future?
    public void SelectRandomLocation()
    {
        List<Location> locations = getLocationsFromMapPack(currentMapPack);
        
        if (locations.Count == 0) return;
 
        int rdmIdx = Random.Range(0, locations.Count);
        RenderSettings.skybox = locations[rdmIdx].LocationMaterial;
        Debug.Log("Location ID: " + locations[rdmIdx].ID + " - " + locationList[rdmIdx].Name);
        setCurrentLocation(locations[rdmIdx]);
    }

    public List<Location> getLocationsFromMapPack(MapPack mapPack)
    {

        if (mapPack.Name == "all" || mapPack.Name == "")
        {
            return locationList;
        }

        List<Location> locations = new List<Location>();

        foreach (int ID in mapPack.locationIDs)
        {
            // Should be alligned
            Debug.Log("Location Found" + ID);
            locations.Add(locationList[ID]);
        }



        return locations;
    }


    //Setters and Getters
    public void setCurrentLocation(Location location) {
        currentLocation = location;
    }

    public void setCurrentMapPack(int Id)
    {
        currentMapPack = mapPacks[Id];
    }


    public List<MapPack> GetMapPacks() {
        return mapPacks;
    }

    // Creates Locations and Mappacks from the json File
    private void LoadData() {
        
        if (jsonFilePath == "")
        {
            Debug.LogError("JSON Data File is not assigned in the inspector.");
            return;
        }

        string jsonData = File.ReadAllText(jsonFilePath);

        Debug.Log(jsonData);

        locationData data = JsonUtility.FromJson<locationData>(jsonData);
        locationList = data.Locations;
        mapPacks = data.MapPacks;

        Debug.Log("Count: " + locationList.Count);

        for (int i = 0; i < locationList.Count; i++)
        {
            Location location = locationList[i];

            location.LocationMaterial = Resources.Load<Material>($"Materials/Locations/{location.FileName}");

            if (location.LocationMaterial == null)
                Debug.LogWarning($"Material not found for location {location.Name}, MaterialName: {location.FileName}");

            locationList[i] = location; 
        }

    }


    // Validates the data in that was loaded by the json file
    // All locations and Mappacks need to have the same ID and position in the JSON file for consistency
    // Makes loading data easier for now anyway, I'm sure we can just allocate memory instead but that would require validating Locations
    private void CheckAllignment() {

        // Match all the locations to each other
        int idx = 0;
        int errors = 0;
        foreach (Location location in locationList)
        {
            if (location.ID != idx)
            {
                Debug.Log($"Out of Place Location, ID: {location.ID}, Index in json File: {idx}");
                errors++;
            }

            idx++;
        }

        idx = 0;
        foreach (MapPack mapPack in mapPacks)
        {
            if (mapPack.ID != idx)
            {
                Debug.Log($"Out of Place Map Pack, ID: {mapPack.ID}, Index in json File: {idx}");
                errors++;
            }

            idx++;
        }

        if (errors == 0)
        {
            Debug.Log("All locations and Map packs alligned");
        }
    }

}<|MERGE_RESOLUTION|>--- conflicted
+++ resolved
@@ -46,10 +46,6 @@
         // Point of Interest ID
         public string POI;
         // Need to add more stuff here when we know how to use it better
-<<<<<<< HEAD
-=======
-      
->>>>>>> b388ebd2
 
         [System.NonSerialized]
         // Link to the 360 Image of the Location
